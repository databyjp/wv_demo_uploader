import os
import requests
from typing import Dict, Tuple, List, Generator, Literal
from pathlib import Path
import pandas as pd
from weaviate.util import generate_uuid5
import uuid
from weaviate import WeaviateClient
from weaviate.classes.config import (
    Configure,
    Property,
    ReferenceProperty,
    DataType,
    Tokenization,
)
from weaviate.classes.tenants import Tenant
from weaviate.collections.collection import Collection
from weaviate.classes.data import DataReference
from tqdm import tqdm
import numpy as np
import json
import logging
from zipfile import ZipFile


logging.basicConfig(
    level=logging.WARNING, format="%(asctime)s - %(levelname)s - %(message)s"
)

basedir = os.path.dirname(os.path.abspath(__file__))


def wiki_parser(
    wiki_text: str, heading_only: bool = False, chunk_sections: bool = False
) -> List[Dict[str, str]]:
    lines = wiki_text.split("\n")
    sections = []
    current_section = {"heading": "", "body": ""}
    current_heading = []

    for line in lines:
        line = line.strip()
        if not line:
            continue

        if line.startswith("*"):
            # Update current section if it has content
            if current_section["body"]:
                sections.append(current_section)
                current_section = {"heading": "", "body": ""}

            # Update heading levels
            depth = line[:5].split(":")[0].count("*")
            heading_loc = line.find(" -")
            if heading_loc != -1:
                line_heading = line[: line.find(" -")]
            else:
                line_heading = " NO HEADING FOUND "
            current_heading = current_heading[: depth - 1] + [line_heading]
            current_section["heading"] = " | ".join(current_heading)
            current_section["body"] = line[line.find(" -") :]
        else:
            # Continuation of the previous heading's body
            current_section["body"] += line + "\n"

    # Add the last section if it has content
    if current_section["body"]:
        sections.append(current_section)

    # Handle secction dictionaries
    if heading_only:
        return [s["heading"] for s in sections]
    else:
        sections = [s for s in sections if len(s["body"]) > 30]
        if chunk_sections:
            chunks = list()
            for s in sections:
                section_chunks = chunk_string(s["body"])
                for c in section_chunks:
                    chunks.append(s["heading"] + " | " + c)
            return chunks
        else:
            return [s["heading"] + " | " + s["body"] for s in sections]


def chunk_string(s, chunk_size=200, overlap=20):
    chunks = []
    start = 0

    while start < len(s):
        end = start + chunk_size
        end = min(end, len(s))

        chunks.append(s[start:end])

        # Move start for the next chunk
        start = end

        # Apply overlap from the second chunk onwards
        if start < len(s):
            start -= overlap

    return chunks


class SimpleDataset:
    def __init__(
        self,
        collection_name=None,
        vectorizer_config=None,
        generative_config=None,
        mt_config=None,
        tenants=None,
        properties=None,
        inverted_index_config=None,
    ):
        self.collection_name = collection_name or None
        self._vectorizer_config = (
            vectorizer_config or Configure.Vectorizer.text2vec_openai()
        )
        self._generative_config = generative_config or Configure.Generative.openai()
        self.mt_config = mt_config or None
        self.tenants = tenants or []
        self.properties = properties or list()
        self.inverted_index_config = inverted_index_config or Configure.inverted_index(
            index_timestamps=True,
            index_null_state=True,
            index_property_length=True,
        )

        self._basedir = basedir

    def add_collection(self, client: WeaviateClient) -> Collection:
        """
        For each class in the dataset, add its definition to the Weaviate instance.
        """
        collection = client.collections.create(
            name=self.collection_name,
            vectorizer_config=self._vectorizer_config,
            generative_config=self._generative_config,
            properties=self.properties,
            multi_tenancy_config=self.mt_config,
            inverted_index_config=self.inverted_index_config,
        )
        if self.mt_config is not None:
            collection.tenants.create(self.tenants)

        return collection

    def _class_dataloader(self) -> Generator:
        yield {}, None

    def upload_objects(self, client: WeaviateClient, batch_size=200) -> List:
        """
        Base uploader method for uploading a single class.
        """

        def batch_insert(tgt_collection: Collection):
            with tgt_collection.batch.fixed_size(batch_size=batch_size) as batch:
                for data_obj, vector in tqdm(self._class_dataloader()):
                    batch.add_object(
                        properties=data_obj,
                        uuid=generate_uuid5(data_obj),
                        vector=vector,
                    )

        collection = client.collections.get(self.collection_name)
        if self.mt_config is None:
            responses = batch_insert(collection)
        else:
            for tenant in self.tenants:
                tenant_collection = collection.with_tenant(tenant.name)
                responses = batch_insert(tenant_collection)
        return responses

    def upload_dataset(
        self, client: WeaviateClient, batch_size=200, overwrite=False, compress=False
    ) -> List:
        """
        Adds the class to the schema,
        then calls `upload_objects` to upload the objects.
        """
        if len(self.tenants) == 0 and self.mt_config is not None:
            raise ValueError(
                "A list of tenants is required with multi-tenancy switched on."
            )

        if overwrite:
            client.collections.delete(self.collection_name)

        if compress:
            self._vectorindex_config = Configure.VectorIndex.hnsw(
                quantizer=Configure.VectorIndex.Quantizer.bq()
            )
        else:
            self._vectorindex_config = Configure.VectorIndex.hnsw()

        _ = self.add_collection(client)
        upload_responses = self.upload_objects(client, batch_size=batch_size)

        return upload_responses

    def get_sample(self) -> Dict:
        dl = self._class_dataloader()
        data_obj, _ = next(dl)

        return data_obj


class WineReviews(SimpleDataset):
    def __init__(
        self,
        collection_name="WineReview",
        vectorizer_config=None,
        generative_config=None,
    ):
        super().__init__(
            collection_name=collection_name,
            vectorizer_config=vectorizer_config
            or Configure.Vectorizer.text2vec_openai(),
            generative_config=generative_config or Configure.Generative.openai(),
            properties=[
                Property(
                    name="review_body",
                    data_type=DataType.TEXT,
                    description="Review body",
                ),
                Property(
                    name="title",
                    data_type=DataType.TEXT,
                    description="Name of the wine",
                ),
                Property(
                    name="country",
                    data_type=DataType.TEXT,
                    description="Originating country",
                ),
                Property(
                    name="points",
                    data_type=DataType.INT,
                    description="Review score in points",
                ),
                Property(
                    name="price", data_type=DataType.NUMBER, description="Listed price"
                ),
            ],
        )

        # Set Class-specific attributes
        self.winedata_path = os.path.join(self._basedir, "data", "winemag_tiny.csv")

    def _class_dataloader(self):
        df = pd.read_csv(self.winedata_path)
        for _, row in df.iterrows():
            data_obj = {
                "review_body": row["description"],
                "title": row["title"],
                "country": row["country"],
                "points": row["points"],
                "price": row["price"],
            }
            yield data_obj, None


class WineReviewsMT(WineReviews):
    def __init__(self):
        super().__init__()
        self.collection_name = "WineReviewMT"
        self.mt_config = Configure.multi_tenancy(enabled=True)
        self.tenants = [Tenant(name="tenantA"), Tenant(name="tenantB")]


class WineReviewsNV(WineReviews):
    def __init__(self):
        super().__init__()
        self.collection_name = "WineReviewNV"
        self._vectorizer_config = [
            Configure.NamedVectors.text2vec_openai(
                name="title", source_properties=["title"]
            ),
            Configure.NamedVectors.text2vec_openai(
                name="review_body", source_properties=["review_body"]
            ),
            Configure.NamedVectors.text2vec_openai(
                name="title_country", source_properties=["title", "country"]
            ),
        ]


class Wiki100(SimpleDataset):
    def __init__(
        self,
        collection_name="WikiChunk",
        vectorizer_config=None,
        generative_config=None,
    ):
        super().__init__(
            collection_name=collection_name,
            vectorizer_config=vectorizer_config
            or Configure.Vectorizer.text2vec_openai(),
            generative_config=generative_config or Configure.Generative.openai(),
            properties=[
                Property(
                    name="title", data_type=DataType.TEXT, description="Article title"
                ),
                Property(
                    name="chunk", data_type=DataType.TEXT, description="Text chunk"
                ),
                Property(
                    name="chunk_number",
                    data_type=DataType.INT,
                    description="Chunk number - 1 index",
                ),
            ],
        )

        # Set Class-specific attributes
        self._basedir = basedir
        self.article_dir = Path(self._basedir) / "data/wiki100"
        self.chunking = "wiki_sections"

    def set_chunking(
        self,
        chunking_method: Literal[
            "fixed", "wiki_sections", "wiki_sections_chunked", "wiki_heading_only"
        ],
    ):
        self.chunking = chunking_method

    def _class_dataloader(self):
        fpaths = self.article_dir.glob("*.txt")
        for fpath in fpaths:
            with fpath.open("r") as f:
                article_title = fpath.stem
                article_body = f.read()

            if self.chunking == "fixed":
                chunks = chunk_string(article_body)
            elif self.chunking == "wiki_sections":
                chunks = wiki_parser(article_body)
            elif self.chunking == "wiki_sections_chunked":
                chunks = wiki_parser(article_body, chunk_sections=True)
            elif self.chunking == "wiki_heading_only":
                chunks = wiki_parser(article_body, heading_only=True)
            else:
                logging.warn(
                    "Chunking type not recognised. Defaulting to fixed length chunking."
                )
                chunks = chunk_string(article_body)

            for i, chunk in enumerate(chunks):
                data_obj = {
                    "title": article_title,
                    "chunk": chunk,
                    "chunk_number": i + 1,
                }

                yield data_obj, None


class JeopardyQuestions1k:
    def __init__(
        self, vectorizer_config=None, generative_config=None, reranker_config=None
    ):

        if vectorizer_config is None:
            vectorizer_config = Configure.Vectorizer.text2vec_openai(
                model="ada",
                model_version="002",
                type_="text"
            )
            self._use_existing_vecs = True
        else:
            self._use_existing_vecs = False

        if generative_config is None:
            generative_config = Configure.Generative.openai()

        if reranker_config is None:
            reranker_config = Configure.Reranker.cohere()

        self._basedir = basedir

        self._data_fpath = os.path.join(self._basedir, "data", "jeopardy_1k.json")
        self._arr_fpath = os.path.join(self._basedir, "data", "jeopardy_1k.json.npy")
        self._category_vec_fpath = os.path.join(
            self._basedir, "data", "jeopardy_1k_categories.csv"
        )

        self._question_collection = "JeopardyQuestion"
        self._category_collection = "JeopardyCategory"
        self._xref_prop_name = "hasCategory"

        self._vectorizer_config = vectorizer_config
        self._generative_config = generative_config
        self._reranker_config = reranker_config

    def add_collections(self, client: WeaviateClient) -> Tuple[Collection, Collection]:
        """
        For each class in the dataset, add its definition to the Weaviate instance.
        """
        categories = client.collections.create(
            name=self._category_collection,
            vectorizer_config=self._vectorizer_config,
            vector_index_config=self._vectorindex_config,
            generative_config=self._generative_config,
            reranker_config=self._reranker_config,
            properties=[
                Property(
                    name="title",
                    data_type=DataType.TEXT,
                    description="The category title",
                )
            ],
        )

        questions = client.collections.create(
            name=self._question_collection,
            vectorizer_config=self._vectorizer_config,
            vector_index_config=self._vectorindex_config,
            generative_config=self._generative_config,
            reranker_config=self._reranker_config,
            inverted_index_config=Configure.inverted_index(
                index_property_length=True, index_timestamps=True, index_null_state=True
            ),
            properties=[
                Property(
                    name="question",
                    data_type=DataType.TEXT,
                    description="Question asked to the contestant",
                ),
                Property(
                    name="answer",
                    data_type=DataType.TEXT,
                    description="Answer provided by the contestant",
                ),
                Property(
                    name="points", data_type=DataType.INT, description="Jeopardy points"
                ),
                Property(
                    name="round",
                    data_type=DataType.TEXT,
                    description="Jeopardy round",
                    tokenization=Tokenization.FIELD,
                ),
                Property(
                    name="air_date",
                    data_type=DataType.DATE,
                    description="Date that the episode first aired on TV",
                ),
            ],
            references=[
                ReferenceProperty(
                    name=self._xref_prop_name,
                    target_collection="JeopardyCategory",
                ),
            ],
        )
        return categories, questions

    def _class_pair_dataloader(self):
        from datetime import datetime, timezone

        question_vec_array = np.load(self._arr_fpath)
        category_vec_dict = self._get_cat_array()

        with open(self._data_fpath, "r") as f:
            data = json.load(f)
            for i, row in enumerate(data):
                try:
                    question_obj = {
                        "question": row["Question"],
                        "answer": row["Answer"],
                        "points": row["Value"],
                        "round": row["Round"],
                        "air_date": datetime.strptime(row["Air Date"], "%Y-%m-%d")
                        .replace(tzinfo=timezone.utc)
                        .isoformat(),
                    }
                    question_vec = question_vec_array[i].tolist()
                    category_obj = {"title": row["Category"]}
                    category_vec = list(category_vec_dict[category_obj["title"]])
                    yield (question_obj, question_vec), (category_obj, category_vec)
                except:
                    logging.warning(f"Data parsing error on row {i}")

    def _get_cat_array(self) -> dict:
        cat_df = pd.read_csv(self._category_vec_fpath)
        cat_arr = cat_df.iloc[:, :-1].to_numpy()
        cat_names = cat_df["category"].to_list()
        cat_emb_dict = dict(zip(cat_names, cat_arr))
        return cat_emb_dict

    def upload_objects(self, client: WeaviateClient, batch_size: int) -> bool:
        """
        Base uploader method for uploading a single class.
        """
        with client.batch.fixed_size(batch_size=batch_size) as batch:
            for (data_obj_from, vec_from), (data_obj_to, vec_to) in tqdm(
                self._class_pair_dataloader()
            ):
                # Use existing vectors if available
                if not self._use_existing_vecs:
                    vec_from = None
                    vec_to = None

                # Add "class_from" objects
                id_from = generate_uuid5(data_obj_from)

                batch.add_object(
                    properties=data_obj_from,
                    collection=self._question_collection,
                    uuid=id_from,
                    vector=vec_from,
                )

                # Add "class_to" objects
                id_to = generate_uuid5(data_obj_to)
                batch.add_object(
                    properties=data_obj_to,
                    collection=self._category_collection,
                    uuid=id_to,
                    vector=vec_to,
                )

                # Add references
                batch.add_reference(
                    from_collection=self._question_collection,
                    from_uuid=id_from,
                    from_property=self._xref_prop_name,
                    to=id_to,
                )

        return True

    def upload_dataset(
        self, client: WeaviateClient, overwrite=False, compress=False, batch_size=200
    ) -> bool:
        """
        Adds the class to the schema,
        then calls `upload_objects` to upload the objects.
        """

        if overwrite:
            client.collections.delete(self._question_collection)
            client.collections.delete(self._category_collection)

        if compress:
            self._vectorindex_config = Configure.VectorIndex.hnsw(
                quantizer=Configure.VectorIndex.Quantizer.bq()
            )
        else:
            self._vectorindex_config = Configure.VectorIndex.hnsw()

        _ = self.add_collections(client)
        _ = self.upload_objects(client, batch_size=batch_size)
        return True

    def get_sample(self) -> Tuple[Dict, Dict]:
        dl = self._class_pair_dataloader()
        (question_obj, _), (category_obj, _) = next(dl)
        return question_obj, category_obj


class JeopardyQuestions10k(JeopardyQuestions1k):
    def __init__(
        self, vectorizer_config=None, generative_config=None, reranker_config=None
    ):
        super().__init__(vectorizer_config, generative_config, reranker_config)
<<<<<<< HEAD
        self.data_fpath = os.path.join(self._basedir, "data", "jeopardy_10k.json")
        self.arr_fpath = os.path.join(self._basedir, "data", "jeopardy_10k.json.npy")
        self.category_vec_fpath = os.path.join(
=======
        self._data_fpath = os.path.join(self._basedir, "data", "jeopardy_10k.json")
        self._arr_fpath = os.path.join(self._basedir, "data", "jeopardy_10k.json.npy")
        self._category_vec_fpath = os.path.join(
>>>>>>> 3daccb0a
            self._basedir, "data", "jeopardy_10k_categories.csv"
        )


<<<<<<< HEAD
class NewsArticles(SimpleDataset):
    _embeddings_files = {
        "articles": "data/newsarticles_Article_openai_embeddings.json",
        "authors": "data/newsarticles_Author_openai_embeddings.json",
        "categories": "data/newsarticles_Category_openai_embeddings.json",
        "publications": "data/newsarticles_Publication_openai_embeddings.json",
    }

    def __init__(
        self,
        collection_name=None,  # Not used but kept for consistency with parent class
        vectorizer_config=None,
        generative_config=None,
    ):
        super().__init__(
            collection_name=collection_name,
            vectorizer_config=vectorizer_config
            or Configure.Vectorizer.text2vec_openai(),
            generative_config=generative_config or Configure.Generative.openai(),
        )

        self._datadir = os.path.join(self._basedir, "data/newsarticles")
        self._dataset_size = None
        self._dataset_path = os.path.join(self._basedir, "data/newsarticles.zip")

        # Download the dataset if not done so already
        if not os.path.exists(self._dataset_path):
            print("Downloading data... please wait")
            url = "https://github.com/databyjp/wv_demo_uploader/raw/main/weaviate_datasets/data/newsarticles.zip"
            r = requests.get(url)
            with open(self._dataset_path, "wb") as f:
                f.write(r.content)

        # unzip the data if not done so already
        if not os.path.exists(Path(self._basedir) / "data" / "newsarticles"):
            print("Unzipping data...")
            zipfile = self._dataset_path
            with ZipFile(zipfile, "r") as zip_ref:
                zip_ref.extractall(os.path.join(self._basedir, "data"))

    def add_collections(self, client: WeaviateClient) -> dict:
        """
        Add all collections (Publication, Author, Article, Category) to the schema
        """
        collections = {}

        # First, create the collections with no cross-references
        # Category collection (no references needed)
        collections["Category"] = client.collections.create(
            name="Category",
            description="Category an article belongs to",
            vectorizer_config=self.vectorizer_config,
            generative_config=self.generative_config,
            properties=[
                Property(
                    name="name",
                    data_type=DataType.TEXT,
                    description="Category name",
                    tokenization=Tokenization.FIELD,
                ),
            ],
        )

        # Article collection (no references initially)
        collections["Article"] = client.collections.create(
            name="Article",
            description="A news article",
            vectorizer_config=self.vectorizer_config,
            generative_config=self.generative_config,
            inverted_index_config=Configure.inverted_index(
                index_timestamps=True,
                index_null_state=True,
                index_property_length=True,
            ),
            properties=[
                Property(
                    name="title",
                    data_type=DataType.TEXT,
                    description="Title of the article",
                    tokenization=Tokenization.WORD,
                ),
                Property(
                    name="url",
                    data_type=DataType.TEXT,
                    description="The url of the article",
                    tokenization=Tokenization.FIELD,
                ),
                Property(
                    name="summary",
                    data_type=DataType.TEXT,
                    description="The summary of the article",
                    tokenization=Tokenization.WORD,
                ),
                Property(
                    name="publicationDate",
                    data_type=DataType.DATE,
                    description="The date of publication of the article",
                ),
                Property(
                    name="wordCount",
                    data_type=DataType.INT,
                    description="Words in this article",
                ),
                Property(
                    name="isAccessible",
                    data_type=DataType.BOOL,
                    description="Whether the article is currently accessible through the url",
                ),
            ],
        )

        # Author collection
        collections["Author"] = client.collections.create(
            name="Author",
            description="An author",
            vectorizer_config=self.vectorizer_config,
            generative_config=self.generative_config,
            properties=[
                Property(
                    name="name",
                    data_type=DataType.TEXT,
                    description="Name of the author",
                    tokenization=Tokenization.FIELD,
                ),
            ],
        )

        # Publication collection
        collections["Publication"] = client.collections.create(
            name="Publication",
            description="A publication with an online source",
            vectorizer_config=self.vectorizer_config,
            generative_config=self.generative_config,
            properties=[
                Property(
                    name="name",
                    data_type=DataType.TEXT,
                    description="Name of the publication",
                    tokenization=Tokenization.WHITESPACE,
                ),
                Property(
                    name="headquartersGeoLocation",
                    data_type=DataType.GEO_COORDINATES,
                    description="Geo location of the HQ",
                ),
            ],
        )

        # Now add reference properties

        # Add references to Article
        article_collection = client.collections.get("Article")
        article_collection.config.add_reference(
            ReferenceProperty(
                name="hasAuthors",
                target_collection="Author",
                description="Authors this article has",
            )
        )
        article_collection.config.add_reference(
            ReferenceProperty(
                name="inPublication",
                target_collection="Publication",
                description="Publication this article appeared in",
            )
        )
        article_collection.config.add_reference(
            ReferenceProperty(
                name="ofCategory",
                target_collection="Category",
                description="Category that the article belongs to",
            )
        )

        # Add references to Author
        author_collection = client.collections.get("Author")
        author_collection.config.add_reference(
            ReferenceProperty(
                name="wroteArticles",
                target_collection="Article",
                description="Articles this author wrote",
            )
        )
        author_collection.config.add_reference(
            ReferenceProperty(
                name="writesFor",
                target_collection="Publication",
                description="A publication this author has written for",
            )
        )

        # Add references to Publication
        publication_collection = client.collections.get("Publication")
        publication_collection.config.add_reference(
            ReferenceProperty(
                name="hasArticles",
                target_collection="Article",
                description="The articles this publication has",
            )
        )

        return collections

    def _get_sub_filelist(self, filedir):
        return [f for f in os.listdir(filedir) if f.endswith(".json")]

    def _load_publication_and_category(
        self, client: WeaviateClient, batch_size: int = 100
    ):
        for ctype in ["categories", "publications"]:
            datafiles = self._get_sub_filelist(os.path.join(self._datadir, ctype))
            embeddings_file = self._embeddings_files[ctype]

            with open(os.path.join(self._basedir, embeddings_file), "r") as f:
                embeddings = json.load(f)

            collection_name = "Category" if ctype == "categories" else "Publication"
            collection = client.collections.get(collection_name)

            with collection.batch.fixed_size(batch_size=batch_size) as batch:
                for dfile in datafiles:
                    with open(os.path.join(self._datadir, ctype, dfile), "r") as f:
                        data = json.load(f)
                    batch.add_object(
                        properties=data["schema"],
                        uuid=data["id"],
                        vector=embeddings[data["id"]],
                    )

    def _clean_up_newsdata(self, class_name: str, value: str) -> str:
        """
        Clean up the data.
        """
        if class_name == "Author":
            value = value.replace(" Wsj.Com", "")
            value = value.replace(".", " ")
        elif class_name == "Summary":
            value = value.replace("\n", " ")
        return value

    def _generate_uuid(self, key: str) -> str:
        """
        Generates a universally unique identifier (uuid).
        """
        return str(uuid.uuid3(uuid.NAMESPACE_DNS, key))

    def _load_authors_article(self, client: WeaviateClient, batch_size: int = 50):
        datafiles = self._get_sub_filelist(os.path.join(self._datadir))
        embedding_dict = {}

        # Load embeddings for articles and authors
        for ctype in ["articles", "authors"]:
            embeddings_file = self._embeddings_files[ctype]
            with open(os.path.join(self._basedir, embeddings_file), "r") as f:
                embedding_dict[ctype] = json.load(f)

        # Get collections
        article_collection = client.collections.get("Article")
        author_collection = client.collections.get("Author")
        publication_collection = client.collections.get("Publication")

        with article_collection.batch.fixed_size(
            batch_size=batch_size
        ) as article_batch, author_collection.batch.fixed_size(
            batch_size=batch_size
        ) as author_batch:

            for datafile in datafiles:
                try:
                    with open(os.path.join(self._datadir, datafile), "r") as f:
                        data = json.load(f)

                    article_id = self._generate_uuid(data["url"])

                    # ADD AUTHORS
                    author_ids = []
                    for author in data["authors"]:
                        if len(author.split(" ")) == 2:
                            author = self._clean_up_newsdata("Author", author)
                            author_id = self._generate_uuid(author)

                            if author_id in embedding_dict["authors"]:
                                author_batch.add_object(
                                    properties={"name": author},
                                    uuid=author_id,
                                    vector=embedding_dict["authors"][author_id],
                                )

                                author_ids.append(author_id)

                                # Add references
                                author_batch.add_reference(
                                    from_uuid=author_id,
                                    from_property="writesFor",
                                    to=data["publicationId"],
                                )

                                author_batch.add_reference(
                                    from_uuid=author_id,
                                    from_property="wroteArticles",
                                    to=article_id,
                                )
                        else:
                            author_id = data["publicationId"]
                            author_ids.append(data["publicationId"])

                    # ADD ARTICLES
                    word_count = len(" ".join(data["paragraphs"]).split(" "))
                    article_object = {
                        "title": data["title"],
                        "summary": self._clean_up_newsdata("Summary", data["summary"]),
                        "wordCount": word_count,
                        "url": data["url"],
                    }

                    # Set publication date
                    if data["pubDate"] is not None and data["pubDate"] != "":
                        article_object["publicationDate"] = data["pubDate"]

                    # Add article to weaviate
                    article_batch.add_object(
                        properties=article_object,
                        uuid=article_id,
                        vector=embedding_dict["articles"][article_id],
                    )

                    # Add references
                    article_batch.add_reference(
                        from_uuid=article_id,
                        from_property="inPublication",
                        to=data["publicationId"],
                    )

                    # Add references for authors
                    for author_id in author_ids:
                        article_batch.add_reference(
                            from_uuid=article_id,
                            from_property="hasAuthors",
                            to=author_id,
                        )

                    # Add category reference if it exists
                    if "categoryId" in data and data["categoryId"]:
                        article_batch.add_reference(
                            from_uuid=article_id,
                            from_property="ofCategory",
                            to=data["categoryId"],
                        )

                except Exception as e:
                    logging.warning(f"Error while loading {datafile}: {e}")

        # Handle publication hasArticles references in a separate batch
        publication_batch_size = min(
            batch_size, 50
        )  # Smaller batch size for cross-references
        with publication_collection.batch.fixed_size(
            batch_size=publication_batch_size
        ) as pub_batch:
            for datafile in datafiles:
                try:
                    with open(os.path.join(self._datadir, datafile), "r") as f:
                        data = json.load(f)

                    article_id = self._generate_uuid(data["url"])
                    publication_id = data["publicationId"]

                    pub_batch.add_reference(
                        from_uuid=publication_id,
                        from_property="hasArticles",
                        to=article_id,
                    )
                except Exception as e:
                    logging.warning(f"Error adding publication reference: {e}")

    def upload_dataset(
        self, client: WeaviateClient, batch_size=100, overwrite=False, compress=False
    ) -> bool:
        """
        Add the collections to the schema and upload the objects.
        """
        # Delete existing collections if overwrite=True
        if overwrite:
            for collection_name in ["Article", "Author", "Publication", "Category"]:
                try:
                    client.collections.delete(collection_name)
                except:
                    pass  # Collection might not exist

        # Configure vector index based on compression setting
        if compress:
            self.vectorindex_config = Configure.VectorIndex.hnsw(
                quantizer=Configure.VectorIndex.Quantizer.bq()
            )
        else:
            self.vectorindex_config = Configure.VectorIndex.hnsw()

        # Add collections to the schema
        _ = self.add_collections(client)

        # Load data
        self._load_publication_and_category(client, batch_size)
        self._load_authors_article(client, batch_size)

        return True

    def get_sample(self) -> dict:
        """
        Return a sample Article object.
        """
        datafiles = self._get_sub_filelist(os.path.join(self._datadir))
        for datafile in datafiles:
            try:
                with open(os.path.join(self._datadir, datafile), "r") as f:
                    data = json.load(f)

                word_count = len(" ".join(data["paragraphs"]).split(" "))
                article_object = {
                    "title": data["title"],
                    "summary": self._clean_up_newsdata("Summary", data["summary"]),
                    "wordCount": word_count,
                    "url": data["url"],
                }

                if data["pubDate"] is not None and data["pubDate"] != "":
                    article_object["publicationDate"] = data["pubDate"]

                return article_object
            except:
                continue

        return {"title": "Sample Article", "summary": "No actual data found"}
=======
# class NewsArticles(SimpleDataset):

#     # Not sure if worth the effort required to port this over from the V3 client

#     _embeddings_files = {
#         "articles": "data/newsarticles_Article_openai_embeddings.json",
#         "authors": "data/newsarticles_Author_openai_embeddings.json",
#         "categories": "data/newsarticles_Category_openai_embeddings.json",
#         "publications": "data/newsarticles_Publication_openai_embeddings.json",
#     }

#     _datadir = os.path.join(basedir, "data/newsarticles")

#     def __init__(
#         self,
#         # generative_config=None,
#     ):
#         super().__init__()
#         self._dataset_size = None
#         self._dataset_path = os.path.join(basedir, "data/newsarticles.zip")
#         self._vectorizer_config = Configure.Vectorizer.text2vec_openai()
#         with open(os.path.join(basedir, "data/newsarticles_schema.json")) as f:
#             self._class_definitions = json.load(f)

#         # Download the dataset if not done so already
#         if not os.path.exists(self._dataset_path):
#             ## Download data https://github.com/databyjp/wv_demo_uploader/raw/main/weaviate_datasets/data/newsarticles.zip
#             print("Downloading data... please wait")
#             url = "https://github.com/databyjp/wv_demo_uploader/raw/main/weaviate_datasets/data/newsarticles.zip"
#             r = requests.get(url)
#             with open(self._dataset_path, "wb") as f:
#                 f.write(r.content)

#         # unzip the data if not done so already
#         if not os.path.exists(Path(basedir) / "data" / "newsarticles"):
#             print("Unzipping data...")
#             zipfile = self._dataset_path
#             with ZipFile(zipfile, "r") as zip_ref:
#                 zip_ref.extractall(os.path.join(basedir, "data"))

#     def add_to_schema(self, client: WeaviateClient) -> str:
#         for c in self._class_definitions["classes"]:
#             response = client.collections.create_from_dict(c)
#         return str(response)

#     def upload_dataset(self, client: WeaviateClient, batch_size=300, overwrite=False) -> bool:
#         if overwrite:
#             for coll_definition in self._class_definitions["classes"]:
#                 client.collections.delete(coll_definition["class"])

#         self.add_to_schema(client)
#         self._load_publication_and_category(client, batch_size)
#         self._load_authors_article(client, batch_size)
#         return True


#     def _get_sub_filelist(self, filedir):
#         return [f for f in os.listdir(filedir) if f.endswith(".json")]

#     def _load_publication_and_category(self, client: WeaviateClient, batch_size: int = 100):
#         for ctype in ["categories", "publications"]:
#             datafiles = self._get_sub_filelist(os.path.join(self._datadir, ctype))
#             embeddings_file = NewsArticles._embeddings_files[ctype]
#             with open(os.path.join(basedir, embeddings_file), "r") as f:
#                 embeddings = json.load(f)

#             with client.batch.fixed_size(batch_size=batch_size) as batch:
#                 for dfile in datafiles:
#                     with open(os.path.join(self._datadir, ctype, dfile), "r") as f:
#                         data = json.load(f)
#                     batch.add_object(
#                         properties=data["schema"],
#                         collection=data["class"],
#                         uuid=data["id"],
#                         vector=embeddings[data["id"]],
#                     )

#     def _load_authors_article(self, client: WeaviateClient, batch_size: int = 50):
#         datafiles = self._get_sub_filelist(os.path.join(self._datadir))
#         embedding_dict = {}
#         for ctype in ["articles", "authors"]:
#             embeddings_file = NewsArticles._embeddings_files[ctype]
#             with open(os.path.join(basedir, embeddings_file), "r") as f:
#                 embeddings = json.load(f)
#             embedding_dict[ctype] = embeddings

#         with client.batch.fixed_size(batch_size=batch_size) as batch:
#             for datafile in datafiles:
#                 try:
#                     with open(os.path.join(self._datadir, datafile), "r") as f:
#                         data = json.load(f)

#                     article_id = NewsArticles._generate_uuid(data["url"])

#                     #### ADD AUTHORS #####
#                     author_ids = []
#                     for author in data["authors"]:
#                         if len(author.split(" ")) == 2:
#                             author = NewsArticles._clean_up_newsdata("Author", author)
#                             author_id = NewsArticles._generate_uuid(author)
#                             if author_id in embeddings.keys():
#                                 batch.add_object(
#                                     properties={"name": author},
#                                     collection="Author",
#                                     uuid=author_id,
#                                     vector=embeddings[author_id],
#                                 )
#                                 author_ids.append(author_id)
#                                 batch.add_reference(
#                                     from_uuid=author_id,
#                                     from_collection="Author",
#                                     from_property="writesFor",
#                                     to=data["publicationId"],
#                                 )
#                                 batch.add_reference(
#                                     from_uuid=author_id,
#                                     from_collection="Author",
#                                     from_property="wroteArticles",
#                                     to=article_id,
#                                 )
#                         else:
#                             author_id = data["publicationId"]
#                             author_ids.append(data["publicationId"])

#                     ##### ADD ARTICLES #####

#                     word_count = len(" ".join(data["paragraphs"]).split(" "))
#                     article_object = {
#                         "title": data["title"],
#                         "summary": NewsArticles._clean_up_newsdata(
#                             "Summary", data["summary"]
#                         ),
#                         "wordCount": word_count,
#                         "url": data["url"],
#                     }
#                     # Set publication date
#                     if data["pubDate"] is not None and data["pubDate"] != "":
#                         article_object["publicationDate"] = data["pubDate"]
#                     # Add article to weaviate
#                     batch.add_object(
#                         properties=article_object,
#                         collection="Article",
#                         uuid=article_id,
#                         vector=embedding_dict["articles"][article_id],
#                     )

#                     article_id = NewsArticles._generate_uuid(data["url"])

#                     # Add reference to weaviate
#                     batch.add_reference(
#                         from_uuid=article_id,
#                         from_collection="Article",
#                         from_property="inPublication",
#                         to=data["publicationId"],
#                     )
#                     batch.add_reference(
#                         from_uuid=data["publicationId"],
#                         from_collection="Publication",
#                         from_property="hasArticles",
#                         to=article_id,
#                     )

#                     for author_id in author_ids:
#                         batch.add_reference(
#                             from_uuid=article_id,
#                             from_collection="Article",
#                             from_property="hasAuthors",
#                             to=author_id,
#                         )
#                 except Exception as e:
#                     print(f"Error while loading {datafile}: {e}")

#     def _generate_uuid(key: str) -> str:
#         """
#         Generates an universally unique identifier (uuid).
#         Note: This is an older version of the uuid generation used in this dataset only.
#         For new data, use weaviate.util.generate_uuid5() instead.

#         Parameters
#         ----------
#         key : str
#             The key used to generate the uuid.

#         Returns
#         -------
#         str
#             Universally unique identifier (uuid) as string.
#         """

#         return str(uuid.uuid3(uuid.NAMESPACE_DNS, key))

#     def _clean_up_newsdata(class_name: str, value: str) -> str:
#         """
#         Clean up the data.

#         Parameters
#         ----------
#         class_name: str
#             Which class the object(see value) to clean belongs to.
#         value: str
#             The object to clean.

#         Returns
#         -------
#         str
#             Cleaned object.
#         """

#         if class_name == "Author":
#             value = value.replace(" Wsj.Com", "")
#             value = value.replace(".", " ")
#         elif class_name == "Summary":
#             value = value.replace("\n", " ")
#         return value
>>>>>>> 3daccb0a
<|MERGE_RESOLUTION|>--- conflicted
+++ resolved
@@ -567,20 +567,12 @@
         self, vectorizer_config=None, generative_config=None, reranker_config=None
     ):
         super().__init__(vectorizer_config, generative_config, reranker_config)
-<<<<<<< HEAD
-        self.data_fpath = os.path.join(self._basedir, "data", "jeopardy_10k.json")
-        self.arr_fpath = os.path.join(self._basedir, "data", "jeopardy_10k.json.npy")
-        self.category_vec_fpath = os.path.join(
-=======
         self._data_fpath = os.path.join(self._basedir, "data", "jeopardy_10k.json")
         self._arr_fpath = os.path.join(self._basedir, "data", "jeopardy_10k.json.npy")
         self._category_vec_fpath = os.path.join(
->>>>>>> 3daccb0a
             self._basedir, "data", "jeopardy_10k_categories.csv"
         )
 
-
-<<<<<<< HEAD
 class NewsArticles(SimpleDataset):
     _embeddings_files = {
         "articles": "data/newsarticles_Article_openai_embeddings.json",
@@ -1012,220 +1004,4 @@
             except:
                 continue
 
-        return {"title": "Sample Article", "summary": "No actual data found"}
-=======
-# class NewsArticles(SimpleDataset):
-
-#     # Not sure if worth the effort required to port this over from the V3 client
-
-#     _embeddings_files = {
-#         "articles": "data/newsarticles_Article_openai_embeddings.json",
-#         "authors": "data/newsarticles_Author_openai_embeddings.json",
-#         "categories": "data/newsarticles_Category_openai_embeddings.json",
-#         "publications": "data/newsarticles_Publication_openai_embeddings.json",
-#     }
-
-#     _datadir = os.path.join(basedir, "data/newsarticles")
-
-#     def __init__(
-#         self,
-#         # generative_config=None,
-#     ):
-#         super().__init__()
-#         self._dataset_size = None
-#         self._dataset_path = os.path.join(basedir, "data/newsarticles.zip")
-#         self._vectorizer_config = Configure.Vectorizer.text2vec_openai()
-#         with open(os.path.join(basedir, "data/newsarticles_schema.json")) as f:
-#             self._class_definitions = json.load(f)
-
-#         # Download the dataset if not done so already
-#         if not os.path.exists(self._dataset_path):
-#             ## Download data https://github.com/databyjp/wv_demo_uploader/raw/main/weaviate_datasets/data/newsarticles.zip
-#             print("Downloading data... please wait")
-#             url = "https://github.com/databyjp/wv_demo_uploader/raw/main/weaviate_datasets/data/newsarticles.zip"
-#             r = requests.get(url)
-#             with open(self._dataset_path, "wb") as f:
-#                 f.write(r.content)
-
-#         # unzip the data if not done so already
-#         if not os.path.exists(Path(basedir) / "data" / "newsarticles"):
-#             print("Unzipping data...")
-#             zipfile = self._dataset_path
-#             with ZipFile(zipfile, "r") as zip_ref:
-#                 zip_ref.extractall(os.path.join(basedir, "data"))
-
-#     def add_to_schema(self, client: WeaviateClient) -> str:
-#         for c in self._class_definitions["classes"]:
-#             response = client.collections.create_from_dict(c)
-#         return str(response)
-
-#     def upload_dataset(self, client: WeaviateClient, batch_size=300, overwrite=False) -> bool:
-#         if overwrite:
-#             for coll_definition in self._class_definitions["classes"]:
-#                 client.collections.delete(coll_definition["class"])
-
-#         self.add_to_schema(client)
-#         self._load_publication_and_category(client, batch_size)
-#         self._load_authors_article(client, batch_size)
-#         return True
-
-
-#     def _get_sub_filelist(self, filedir):
-#         return [f for f in os.listdir(filedir) if f.endswith(".json")]
-
-#     def _load_publication_and_category(self, client: WeaviateClient, batch_size: int = 100):
-#         for ctype in ["categories", "publications"]:
-#             datafiles = self._get_sub_filelist(os.path.join(self._datadir, ctype))
-#             embeddings_file = NewsArticles._embeddings_files[ctype]
-#             with open(os.path.join(basedir, embeddings_file), "r") as f:
-#                 embeddings = json.load(f)
-
-#             with client.batch.fixed_size(batch_size=batch_size) as batch:
-#                 for dfile in datafiles:
-#                     with open(os.path.join(self._datadir, ctype, dfile), "r") as f:
-#                         data = json.load(f)
-#                     batch.add_object(
-#                         properties=data["schema"],
-#                         collection=data["class"],
-#                         uuid=data["id"],
-#                         vector=embeddings[data["id"]],
-#                     )
-
-#     def _load_authors_article(self, client: WeaviateClient, batch_size: int = 50):
-#         datafiles = self._get_sub_filelist(os.path.join(self._datadir))
-#         embedding_dict = {}
-#         for ctype in ["articles", "authors"]:
-#             embeddings_file = NewsArticles._embeddings_files[ctype]
-#             with open(os.path.join(basedir, embeddings_file), "r") as f:
-#                 embeddings = json.load(f)
-#             embedding_dict[ctype] = embeddings
-
-#         with client.batch.fixed_size(batch_size=batch_size) as batch:
-#             for datafile in datafiles:
-#                 try:
-#                     with open(os.path.join(self._datadir, datafile), "r") as f:
-#                         data = json.load(f)
-
-#                     article_id = NewsArticles._generate_uuid(data["url"])
-
-#                     #### ADD AUTHORS #####
-#                     author_ids = []
-#                     for author in data["authors"]:
-#                         if len(author.split(" ")) == 2:
-#                             author = NewsArticles._clean_up_newsdata("Author", author)
-#                             author_id = NewsArticles._generate_uuid(author)
-#                             if author_id in embeddings.keys():
-#                                 batch.add_object(
-#                                     properties={"name": author},
-#                                     collection="Author",
-#                                     uuid=author_id,
-#                                     vector=embeddings[author_id],
-#                                 )
-#                                 author_ids.append(author_id)
-#                                 batch.add_reference(
-#                                     from_uuid=author_id,
-#                                     from_collection="Author",
-#                                     from_property="writesFor",
-#                                     to=data["publicationId"],
-#                                 )
-#                                 batch.add_reference(
-#                                     from_uuid=author_id,
-#                                     from_collection="Author",
-#                                     from_property="wroteArticles",
-#                                     to=article_id,
-#                                 )
-#                         else:
-#                             author_id = data["publicationId"]
-#                             author_ids.append(data["publicationId"])
-
-#                     ##### ADD ARTICLES #####
-
-#                     word_count = len(" ".join(data["paragraphs"]).split(" "))
-#                     article_object = {
-#                         "title": data["title"],
-#                         "summary": NewsArticles._clean_up_newsdata(
-#                             "Summary", data["summary"]
-#                         ),
-#                         "wordCount": word_count,
-#                         "url": data["url"],
-#                     }
-#                     # Set publication date
-#                     if data["pubDate"] is not None and data["pubDate"] != "":
-#                         article_object["publicationDate"] = data["pubDate"]
-#                     # Add article to weaviate
-#                     batch.add_object(
-#                         properties=article_object,
-#                         collection="Article",
-#                         uuid=article_id,
-#                         vector=embedding_dict["articles"][article_id],
-#                     )
-
-#                     article_id = NewsArticles._generate_uuid(data["url"])
-
-#                     # Add reference to weaviate
-#                     batch.add_reference(
-#                         from_uuid=article_id,
-#                         from_collection="Article",
-#                         from_property="inPublication",
-#                         to=data["publicationId"],
-#                     )
-#                     batch.add_reference(
-#                         from_uuid=data["publicationId"],
-#                         from_collection="Publication",
-#                         from_property="hasArticles",
-#                         to=article_id,
-#                     )
-
-#                     for author_id in author_ids:
-#                         batch.add_reference(
-#                             from_uuid=article_id,
-#                             from_collection="Article",
-#                             from_property="hasAuthors",
-#                             to=author_id,
-#                         )
-#                 except Exception as e:
-#                     print(f"Error while loading {datafile}: {e}")
-
-#     def _generate_uuid(key: str) -> str:
-#         """
-#         Generates an universally unique identifier (uuid).
-#         Note: This is an older version of the uuid generation used in this dataset only.
-#         For new data, use weaviate.util.generate_uuid5() instead.
-
-#         Parameters
-#         ----------
-#         key : str
-#             The key used to generate the uuid.
-
-#         Returns
-#         -------
-#         str
-#             Universally unique identifier (uuid) as string.
-#         """
-
-#         return str(uuid.uuid3(uuid.NAMESPACE_DNS, key))
-
-#     def _clean_up_newsdata(class_name: str, value: str) -> str:
-#         """
-#         Clean up the data.
-
-#         Parameters
-#         ----------
-#         class_name: str
-#             Which class the object(see value) to clean belongs to.
-#         value: str
-#             The object to clean.
-
-#         Returns
-#         -------
-#         str
-#             Cleaned object.
-#         """
-
-#         if class_name == "Author":
-#             value = value.replace(" Wsj.Com", "")
-#             value = value.replace(".", " ")
-#         elif class_name == "Summary":
-#             value = value.replace("\n", " ")
-#         return value
->>>>>>> 3daccb0a
+        return {"title": "Sample Article", "summary": "No actual data found"}